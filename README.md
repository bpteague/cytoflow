#CytoFlow
##Python tools for quantitative, reproducible flow cytometry analysis

Welcome to a different style of flow cytometry analysis.  For a quick demo,
check out [an example IPython notebook](http://nbviewer.ipython.org/github/bpteague/cytoflow/blob/master/docs/examples/Basic%20Cytometry.ipynb)

### What's wrong with other packages?  

Packages such as FACSDiva and FlowJo are focused on primarily on identifying
and counting subpopulations of cells in a multi-channel flow cytometry
experiment.  While this is important for many different applications, it
reflects flow cytometry's origins in separating mixtures of cells based on
differential staining of their cell surface markers.

Cytometers can also be used to measure internal cell state, frequently as
reported by fluorescent proteins such as GFP.  In this context, they function
in a manner similar to a high-powered plate-reader: instead of reporting the
sum fluorescence of a population of cells, the cytometer shows you the
*distribution* of the cells' fluorescence.  Thinking in terms of distributions,
and how those distributions change as you vary an experimental variable, is
something existing packages don't handle gracefully.

### What's different about CytoFlow?

A few things.

* An emphasis on **metadata**.  CytoFlow assumes that you are measuring
  fluorescence on several samples that were treated differently: either
  they were collected at different times, treated with varying levels
  of inducers, etc.  You specify the conditions for each sample up front,
  then use those conditions to facet the analysis.

* Cytometry analysis conceptualized as a **workflow**.  Raw cytometry data
  is usually not terribly useful: you may gate out cellular debris and 
  aggregates (using FSC and SSC channels), then compensate for channel
  bleed-through, and finally select only transfected cells before actually
  looking at the parameters you're interested in experimentally.  CytoFlow
  implements a workflow paradigm, where operations are applied sequentially;
  a workflow can be saved and re-used, or shared with your coworkers.

* **Easy to use.**  Sane defaults; good documentation; focused on doing one
  thing and doing it well.

* **Good visualization.**  I don't know about you, but I'm getting really
  tired of FACSDiva plots.

* **Versatile.**  Built on Python, with a well-defined
  library of operations and visualizations that are well separated from
  the user interface.  Need an analysis that CytoFlow doesn't have?  Export 
  your workflow to an IPython notebook and use any Python module you want to 
  complete your analysis.  Data is stored in a pandas.DataFrame, which is 
  rapidly becoming the standard for Python data management (and will make R
  users feel right at home.)
  
* **Extensible.**  Adding a new analysis module is simple; the interface to
  implement is only four functions.

* **Statistically sound.** Ready access to useful data-driven tools for
  analysis, such as fitting 2-dimensional Gaussians for automated gating
  and mixture modeling.

### Required packages

These are all in the `setuptools` spec.

For the core `cytotools` library, you need the following Python packages:
```
python >= 2.7
pandas >= 0.15.0
numexpr >= 2.1
seaborn >= 0.5.0
traits >= 4.0
FlowCytometryTools  >= 0.4.0
```

For the GUI, you additionally need:
```
pyface >= 4.0
envisage >= 4.0
<<<<<<< HEAD
pyqt >= 4.10
=======
pyqt >= 4.10 -- this must be installed separately!
>>>>>>> 1b66d32b
```

Note that many of these packages have additional dependencies, including
but not limited to `matplotlib`, `numpy`, `traitsui`, `decorator`, etc.
Everything except PyQT should be a well well-behaved PyPI package; you should be
able to install all the above with `pip install` or the Canopy package manager.

**Please note:** I am a Linux user, and installing these packages is quite easy 
for me.  It may be harder for Mac and Windows users; please write an 
install guide to help those that come after!

<|MERGE_RESOLUTION|>--- conflicted
+++ resolved
@@ -77,11 +77,7 @@
 ```
 pyface >= 4.0
 envisage >= 4.0
-<<<<<<< HEAD
-pyqt >= 4.10
-=======
 pyqt >= 4.10 -- this must be installed separately!
->>>>>>> 1b66d32b
 ```
 
 Note that many of these packages have additional dependencies, including
